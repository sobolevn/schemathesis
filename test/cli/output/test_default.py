import click
import hypothesis
import pytest
from requests import PreparedRequest

import schemathesis
import schemathesis.cli.context
from schemathesis import runner
from schemathesis.cli.output import default
from schemathesis.cli.output.default import display_internal_error
from schemathesis.core import NOT_SET
from schemathesis.core.transport import Response
from schemathesis.runner.events import Finished, InternalError
from schemathesis.runner.models import Check, Request, Status, TestResult, TestResultSet
from schemathesis.schemas import APIOperation, OperationDefinition


@pytest.fixture(autouse=True)
def click_context():
    """Add terminal colors to the output in tests."""
    with click.Context(schemathesis.cli.run, color=True):
        yield


@pytest.fixture
def execution_context():
    return schemathesis.cli.context.ExecutionContext(hypothesis.settings(), [], operations_count=1)


@pytest.fixture
def operation(swagger_20):
    return APIOperation(
        "/success",
        "GET",
        definition=OperationDefinition({}, {}, ""),
        base_url="http://127.0.0.1:8080",
        schema=swagger_20,
    )


@pytest.fixture
def response():
    content = b'{"id": 5}'
    request = PreparedRequest()
    request.prepare("GET", "http://127.0.0.1")
    return Response(
        status_code=201,
        content=content,
        message="Created",
        encoding="utf-8",
        http_version="1.1",
        request=request,
        elapsed=1.0,
        headers={"Content-Type": ["application/json"]},
        verify=True,
    )


@pytest.fixture
def results_set(operation):
    statistic = TestResult(verbose_name=f"{operation.method} {operation.full_path}")
    return TestResultSet(seed=42, results=[statistic])


@pytest.fixture
def after_execution(results_set):
    return runner.events.AfterExecution.from_result(
        result=results_set.results[0], status=Status.SUCCESS, elapsed_time=1.0, correlation_id="foo"
    )


def test_get_terminal_width():
    assert default.get_terminal_width() >= 80


@pytest.mark.parametrize(
    ("title", "separator", "expected"),
    [
        ("TEST", "-", "------- TEST -------"),
        ("TEST", "*", "******* TEST *******"),
    ],
)
def test_display_section_name(capsys, title, separator, expected):
    # When section name is displayed
    default.display_section_name(title, separator=separator)
    out = capsys.readouterr().out.strip()
    terminal_width = default.get_terminal_width()
    # It should fit into the terminal width
    assert len(click.unstyle(out)) == terminal_width
    # And the section name should be bold
    assert expected in out


def test_handle_initialized(capsys, mocker, execution_context, swagger_20):
    # Given Initialized event
    event = runner.events.Initialized.from_schema(schema=swagger_20, seed=42)
    # When this even is handled
    default.handle_initialized(execution_context, event)
    default.handle_before_probing(execution_context, mocker.Mock(auto_spec=True))
    default.handle_after_probing(execution_context, mocker.Mock(probes=None))
    out = capsys.readouterr().out
    lines = out.split("\n")
    # Then initial title is displayed
    assert " Schemathesis test session starts " in lines[0]
    # And number of collected operations
    assert "Collected API operations: 1" in out
    # And the output has an empty line in the end
    assert out.endswith("\n")


<<<<<<< HEAD
def test_display_statistic(capsys, execution_context, operation, response):
    # Given multiple successful & failed checks in a single test
    success = Check("not_a_server_error", Status.SUCCESS, response, 0, operation.Case())
    failure = Check("not_a_server_error", Status.FAILURE, response, 0, operation.Case())
    single_test_statistic = TestResult(
        verbose_name=f"{operation.method} {operation.full_path}",
        checks=[
            success,
            success,
            success,
            failure,
            failure,
            Check("different_check", Status.SUCCESS, response, 0, operation.Case()),
        ],
    )
    results = TestResultSet(seed=42, results=[single_test_statistic])
    event = Finished.from_results(results, running_time=1.0)
    # When test results are displayed
    default.display_statistic(execution_context, event)

    lines = [line for line in capsys.readouterr().out.split("\n") if line]
    failed = strip_style_win32(click.style("FAILED", bold=True, fg="red"))
    passed = strip_style_win32(click.style("PASSED", bold=True, fg="green"))
    # Then all check results should be properly displayed with relevant colors
    assert lines[2:4] == [
        f"    not_a_server_error                    3 / 5 passed          {failed} ",
        f"    different_check                       1 / 1 passed          {passed} ",
    ]


=======
>>>>>>> e79ae72e
def test_display_multiple_warnings(capsys, execution_context):
    results = TestResultSet(seed=42, results=[])
    results.add_warning("Foo")
    results.add_warning("Bar")
    event = Finished.from_results(results, running_time=1.0)
    # When test results are displayed
    default.display_statistic(execution_context, event)
    lines = [click.unstyle(line) for line in capsys.readouterr().out.split("\n") if line]
    assert lines[2:5] == [
        "WARNINGS:",
        "  - Foo",
        "  - Bar",
    ]


<<<<<<< HEAD
def test_display_statistic_empty(capsys, execution_context, results_set):
    default.display_statistic(execution_context, Finished.from_results(results_set, running_time=1.23))
    assert capsys.readouterr().out.split("\n")[2] == strip_style_win32(
        click.style("No checks were performed.", bold=True)
    )


def test_display_statistic_junitxml(capsys, execution_context, results_set):
    xml_path = "/tmp/junit.xml"
    execution_context.junit_xml_file = xml_path
    default.display_statistic(execution_context, Finished.from_results(results_set, running_time=1.23))
    assert capsys.readouterr().out.split("\n")[4] == strip_style_win32(
        click.style("JUnit XML file", bold=True) + click.style(f": {xml_path}")
    )
=======
def test_capture_hypothesis_output():
    # When Hypothesis output us captured
    with utils.capture_hypothesis_output() as hypothesis_output:
        value = "Some text"
        report(value)
        report(value)
    # Then all calls to internal Hypothesis reporting will put its output to a list
    assert hypothesis_output == [value, value]
>>>>>>> e79ae72e


@pytest.mark.parametrize(
    ("position", "length", "expected"), [(1, 100, "[  1%]"), (20, 100, "[ 20%]"), (100, 100, "[100%]")]
)
def test_get_percentage(position, length, expected):
    assert default.get_percentage(position, length) == expected


<<<<<<< HEAD
@pytest.mark.parametrize("current_line_length", [0, 20])
@pytest.mark.parametrize(("operations_processed", "percentage"), [(0, "[  0%]"), (1, "[100%]")])
def test_display_percentage(
    capsys, execution_context, after_execution, current_line_length, operations_processed, percentage
):
    execution_context.current_line_length = current_line_length
    execution_context.operations_processed = operations_processed
    # When percentage is displayed
    default.display_percentage(execution_context, after_execution)
    out = capsys.readouterr().out
    # Then the whole line fits precisely to the terminal width. Note `-1` is padding, that is calculated in a
    # different place when the line is printed
    assert len(click.unstyle(out)) + current_line_length - 1 == default.get_terminal_width()
    # And the percentage displayed as expected in cyan color
    assert out.strip() == strip_style_win32(click.style(percentage, fg="cyan"))


=======
>>>>>>> e79ae72e
@pytest.mark.parametrize("body", [{}, {"foo": "bar"}, NOT_SET])
def test_display_single_failure(capsys, execution_context, operation, body, response):
    # Given a single test result with multiple successful & failed checks
    media_type = "application/json" if body is not NOT_SET else None
    success = Check(
        "not_a_server_error",
        Status.SUCCESS,
        Request(method="POST", uri="http://user:pass@127.0.0.1/path", body=None, body_size=None, headers={}),
        response,
        operation.Case(body=body, media_type=media_type),
    )
    failure = Check(
        "not_a_server_error",
        Status.FAILURE,
        Request(method="POST", uri="http://user:pass@127.0.0.1/path", body=None, body_size=None, headers={}),
        response,
        operation.Case(body=body, media_type=media_type),
    )
    test_statistic = TestResult(
        verbose_name=f"{operation.method} {operation.full_path}",
        checks=[
            success,
            success,
            success,
            failure,
            failure,
            Check(
                "different_check",
                Status.SUCCESS,
                Request(method="POST", uri="http://user:pass@127.0.0.1/path", body=None, body_size=None, headers={}),
                response,
                operation.Case(body=body, media_type=media_type),
            ),
        ],
    )
    # When this failure is displayed
    default.display_failures_for_single_test(execution_context, test_statistic)
    out = capsys.readouterr().out
    lines = out.split("\n")
    # Then the path is displayed as a subsection
    assert " GET /v1/success " in lines[0]


<<<<<<< HEAD
@pytest.mark.parametrize(
    ("status", "expected_symbol", "color"),
    [(Status.SUCCESS, ".", "green"), (Status.FAILURE, "F", "red"), (Status.ERROR, "E", "red")],
)
def test_handle_after_execution(capsys, execution_context, after_execution, status, expected_symbol, color):
    # Given AfterExecution even with certain status
    after_execution.status = status
    # When this event is handled
    default.handle_after_execution(execution_context, after_execution)

    assert after_execution.result.verbose_name == "GET /v1/success"

    lines = capsys.readouterr().out.strip().split("\n")
    symbol, percentage = lines[0].split()
    # Then the symbol corresponding to the status is displayed with a proper color
    assert strip_style_win32(click.style(expected_symbol, fg=color)) == symbol
    # And percentage is displayed in cyan color
    assert strip_style_win32(click.style("[100%]", fg="cyan")) == percentage


=======
>>>>>>> e79ae72e
def test_after_execution_attributes(execution_context, after_execution):
    # When `handle_after_execution` is executed
    default.handle_after_execution(execution_context, after_execution)
    # Then number of operations processed grows by 1
    assert execution_context.operations_processed == 1
    # And the line length grows by 1 symbol
    assert execution_context.current_line_length == 1

    default.handle_after_execution(execution_context, after_execution)
    assert execution_context.operations_processed == 2
    assert execution_context.current_line_length == 2


def test_display_internal_error(capsys, execution_context):
    try:
        raise ZeroDivisionError("division by zero")
    except ZeroDivisionError as exc:
        event = InternalError.from_exc(exc)
        display_internal_error(execution_context, event)
        out = capsys.readouterr().out.strip()
<<<<<<< HEAD
        assert "Traceback (most recent call last):" in out
        assert "ZeroDivisionError: division by zero" in out


def test_display_summary(capsys, results_set):
    # Given the Finished event
    event = runner.events.Finished.from_results(results=results_set, running_time=1.257)
    # When `display_summary` is called
    default.display_summary(event)
    out = capsys.readouterr().out.strip()
    # Then number of total tests & total running time should be displayed
    assert "=== 1 passed in 1.26s ===" in out
    # And it should be in green & bold style
    assert strip_style_win32(click.style(click.unstyle(out), fg="green", bold=True)) == out
=======
        assert ("Traceback (most recent call last):" in out) is show_errors_tracebacks
        assert "ZeroDivisionError: division by zero" in out
>>>>>>> e79ae72e
<|MERGE_RESOLUTION|>--- conflicted
+++ resolved
@@ -108,39 +108,6 @@
     assert out.endswith("\n")
 
 
-<<<<<<< HEAD
-def test_display_statistic(capsys, execution_context, operation, response):
-    # Given multiple successful & failed checks in a single test
-    success = Check("not_a_server_error", Status.SUCCESS, response, 0, operation.Case())
-    failure = Check("not_a_server_error", Status.FAILURE, response, 0, operation.Case())
-    single_test_statistic = TestResult(
-        verbose_name=f"{operation.method} {operation.full_path}",
-        checks=[
-            success,
-            success,
-            success,
-            failure,
-            failure,
-            Check("different_check", Status.SUCCESS, response, 0, operation.Case()),
-        ],
-    )
-    results = TestResultSet(seed=42, results=[single_test_statistic])
-    event = Finished.from_results(results, running_time=1.0)
-    # When test results are displayed
-    default.display_statistic(execution_context, event)
-
-    lines = [line for line in capsys.readouterr().out.split("\n") if line]
-    failed = strip_style_win32(click.style("FAILED", bold=True, fg="red"))
-    passed = strip_style_win32(click.style("PASSED", bold=True, fg="green"))
-    # Then all check results should be properly displayed with relevant colors
-    assert lines[2:4] == [
-        f"    not_a_server_error                    3 / 5 passed          {failed} ",
-        f"    different_check                       1 / 1 passed          {passed} ",
-    ]
-
-
-=======
->>>>>>> e79ae72e
 def test_display_multiple_warnings(capsys, execution_context):
     results = TestResultSet(seed=42, results=[])
     results.add_warning("Foo")
@@ -156,33 +123,6 @@
     ]
 
 
-<<<<<<< HEAD
-def test_display_statistic_empty(capsys, execution_context, results_set):
-    default.display_statistic(execution_context, Finished.from_results(results_set, running_time=1.23))
-    assert capsys.readouterr().out.split("\n")[2] == strip_style_win32(
-        click.style("No checks were performed.", bold=True)
-    )
-
-
-def test_display_statistic_junitxml(capsys, execution_context, results_set):
-    xml_path = "/tmp/junit.xml"
-    execution_context.junit_xml_file = xml_path
-    default.display_statistic(execution_context, Finished.from_results(results_set, running_time=1.23))
-    assert capsys.readouterr().out.split("\n")[4] == strip_style_win32(
-        click.style("JUnit XML file", bold=True) + click.style(f": {xml_path}")
-    )
-=======
-def test_capture_hypothesis_output():
-    # When Hypothesis output us captured
-    with utils.capture_hypothesis_output() as hypothesis_output:
-        value = "Some text"
-        report(value)
-        report(value)
-    # Then all calls to internal Hypothesis reporting will put its output to a list
-    assert hypothesis_output == [value, value]
->>>>>>> e79ae72e
-
-
 @pytest.mark.parametrize(
     ("position", "length", "expected"), [(1, 100, "[  1%]"), (20, 100, "[ 20%]"), (100, 100, "[100%]")]
 )
@@ -190,26 +130,6 @@
     assert default.get_percentage(position, length) == expected
 
 
-<<<<<<< HEAD
-@pytest.mark.parametrize("current_line_length", [0, 20])
-@pytest.mark.parametrize(("operations_processed", "percentage"), [(0, "[  0%]"), (1, "[100%]")])
-def test_display_percentage(
-    capsys, execution_context, after_execution, current_line_length, operations_processed, percentage
-):
-    execution_context.current_line_length = current_line_length
-    execution_context.operations_processed = operations_processed
-    # When percentage is displayed
-    default.display_percentage(execution_context, after_execution)
-    out = capsys.readouterr().out
-    # Then the whole line fits precisely to the terminal width. Note `-1` is padding, that is calculated in a
-    # different place when the line is printed
-    assert len(click.unstyle(out)) + current_line_length - 1 == default.get_terminal_width()
-    # And the percentage displayed as expected in cyan color
-    assert out.strip() == strip_style_win32(click.style(percentage, fg="cyan"))
-
-
-=======
->>>>>>> e79ae72e
 @pytest.mark.parametrize("body", [{}, {"foo": "bar"}, NOT_SET])
 def test_display_single_failure(capsys, execution_context, operation, body, response):
     # Given a single test result with multiple successful & failed checks
@@ -253,29 +173,6 @@
     assert " GET /v1/success " in lines[0]
 
 
-<<<<<<< HEAD
-@pytest.mark.parametrize(
-    ("status", "expected_symbol", "color"),
-    [(Status.SUCCESS, ".", "green"), (Status.FAILURE, "F", "red"), (Status.ERROR, "E", "red")],
-)
-def test_handle_after_execution(capsys, execution_context, after_execution, status, expected_symbol, color):
-    # Given AfterExecution even with certain status
-    after_execution.status = status
-    # When this event is handled
-    default.handle_after_execution(execution_context, after_execution)
-
-    assert after_execution.result.verbose_name == "GET /v1/success"
-
-    lines = capsys.readouterr().out.strip().split("\n")
-    symbol, percentage = lines[0].split()
-    # Then the symbol corresponding to the status is displayed with a proper color
-    assert strip_style_win32(click.style(expected_symbol, fg=color)) == symbol
-    # And percentage is displayed in cyan color
-    assert strip_style_win32(click.style("[100%]", fg="cyan")) == percentage
-
-
-=======
->>>>>>> e79ae72e
 def test_after_execution_attributes(execution_context, after_execution):
     # When `handle_after_execution` is executed
     default.handle_after_execution(execution_context, after_execution)
@@ -296,22 +193,5 @@
         event = InternalError.from_exc(exc)
         display_internal_error(execution_context, event)
         out = capsys.readouterr().out.strip()
-<<<<<<< HEAD
         assert "Traceback (most recent call last):" in out
-        assert "ZeroDivisionError: division by zero" in out
-
-
-def test_display_summary(capsys, results_set):
-    # Given the Finished event
-    event = runner.events.Finished.from_results(results=results_set, running_time=1.257)
-    # When `display_summary` is called
-    default.display_summary(event)
-    out = capsys.readouterr().out.strip()
-    # Then number of total tests & total running time should be displayed
-    assert "=== 1 passed in 1.26s ===" in out
-    # And it should be in green & bold style
-    assert strip_style_win32(click.style(click.unstyle(out), fg="green", bold=True)) == out
-=======
-        assert ("Traceback (most recent call last):" in out) is show_errors_tracebacks
-        assert "ZeroDivisionError: division by zero" in out
->>>>>>> e79ae72e
+        assert "ZeroDivisionError: division by zero" in out