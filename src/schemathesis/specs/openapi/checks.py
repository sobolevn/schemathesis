from __future__ import annotations

import enum
import http.client
from dataclasses import dataclass
from http.cookies import SimpleCookie
from typing import TYPE_CHECKING, Any, Dict, Generator, NoReturn, cast
from urllib.parse import parse_qs, urlparse

import schemathesis
from schemathesis.checks import CheckContext
from schemathesis.core import media_types, string_to_boolean
from schemathesis.core.failures import Failure
from schemathesis.core.transport import Response
from schemathesis.generation.meta import ComponentKind, CoveragePhaseData
from schemathesis.openapi.checks import (
    AcceptedNegativeData,
    EnsureResourceAvailability,
    IgnoredAuth,
    JsonSchemaError,
    MalformedMediaType,
    MissingContentType,
    MissingHeaders,
    MissingRequiredHeaderConfig,
    NegativeDataRejectionConfig,
    PositiveDataAcceptanceConfig,
    RejectedPositiveData,
    UndefinedContentType,
    UndefinedStatusCode,
    UseAfterFree,
)
from schemathesis.transport.prepare import prepare_path

from .utils import expand_status_code, expand_status_codes

if TYPE_CHECKING:
    from requests import PreparedRequest

    from ...models import Case
    from ...schemas import APIOperation


@schemathesis.check
def status_code_conformance(ctx: CheckContext, response: Response, case: Case) -> bool | None:
    from .schemas import BaseOpenAPISchema

    if not isinstance(case.operation.schema, BaseOpenAPISchema):
        return True
    responses = case.operation.definition.raw.get("responses", {})
    # "default" can be used as the default response object for all HTTP codes that are not covered individually
    if "default" in responses:
        return None
    allowed_status_codes = list(_expand_responses(responses))
    if response.status_code not in allowed_status_codes:
        defined_status_codes = list(map(str, responses))
        responses_list = ", ".join(defined_status_codes)
        raise UndefinedStatusCode(
            operation=case.operation.verbose_name,
            status_code=response.status_code,
            defined_status_codes=defined_status_codes,
            allowed_status_codes=allowed_status_codes,
            message=f"Received: {response.status_code}\nDocumented: {responses_list}",
        )
    return None  # explicitly return None for mypy


def _expand_responses(responses: dict[str | int, Any]) -> Generator[int, None, None]:
    for code in responses:
        yield from expand_status_code(code)


@schemathesis.check
def content_type_conformance(ctx: CheckContext, response: Response, case: Case) -> bool | None:
    from .schemas import BaseOpenAPISchema

    if not isinstance(case.operation.schema, BaseOpenAPISchema):
        return True
    documented_content_types = case.operation.schema.get_content_types(case.operation, response)
    if not documented_content_types:
        return None
    content_types = response.headers.get("content-type")
    if not content_types:
        all_media_types = [f"\n- `{content_type}`" for content_type in documented_content_types]
        raise MissingContentType(
            operation=case.operation.verbose_name,
            message=f"The following media types are documented in the schema:{''.join(all_media_types)}",
            media_types=documented_content_types,
        )
    content_type = content_types[0]
    for option in documented_content_types:
        try:
            expected_main, expected_sub = media_types.parse(option)
        except ValueError:
            _reraise_malformed_media_type(case, "Schema", option, option)
        try:
            received_main, received_sub = media_types.parse(content_type)
        except ValueError:
            _reraise_malformed_media_type(case, "Response", content_type, option)
        if (
            (expected_main == "*" and expected_sub == "*")
            or (expected_main == received_main and expected_sub == "*")
            or (expected_main == "*" and expected_sub == received_sub)
            or (expected_main == received_main and expected_sub == received_sub)
        ):
            return None
    raise UndefinedContentType(
        operation=case.operation.verbose_name,
        message=f"Received: {content_type}\nDocumented: {', '.join(documented_content_types)}",
        content_type=content_type,
        defined_content_types=documented_content_types,
    )


def _reraise_malformed_media_type(case: Case, location: str, actual: str, defined: str) -> NoReturn:
    raise MalformedMediaType(
        operation=case.operation.verbose_name,
        message=f"Media type for {location} is incorrect\n\nReceived: {actual}\nDocumented: {defined}",
        actual=actual,
        defined=defined,
    )


@schemathesis.check
def response_headers_conformance(ctx: CheckContext, response: Response, case: Case) -> bool | None:
    import jsonschema

    from .parameters import OpenAPI20Parameter, OpenAPI30Parameter
    from .schemas import BaseOpenAPISchema, OpenApi30, _maybe_raise_one_or_more

    if not isinstance(case.operation.schema, BaseOpenAPISchema):
        return True
    resolved = case.operation.schema.get_headers(case.operation, response)
    if not resolved:
        return None
    scopes, defined_headers = resolved
    if not defined_headers:
        return None

    missing_headers = [
        header
        for header, definition in defined_headers.items()
        if header.lower() not in response.headers and definition.get(case.operation.schema.header_required_field, False)
    ]
    errors: list[Failure] = []
    if missing_headers:
        formatted_headers = [f"\n- `{header}`" for header in missing_headers]
        message = f"The following required headers are missing from the response:{''.join(formatted_headers)}"
        errors.append(
            MissingHeaders(operation=case.operation.verbose_name, message=message, missing_headers=missing_headers)
        )
    for name, definition in defined_headers.items():
        values = response.headers.get(name.lower())
        if values is not None:
            value = values[0]
            with case.operation.schema._validating_response(scopes) as resolver:
                if "$ref" in definition:
                    _, definition = resolver.resolve(definition["$ref"])
                parameter_definition = {"in": "header", **definition}
                parameter: OpenAPI20Parameter | OpenAPI30Parameter
                if isinstance(case.operation.schema, OpenApi30):
                    parameter = OpenAPI30Parameter(parameter_definition)
                else:
                    parameter = OpenAPI20Parameter(parameter_definition)
                schema = parameter.as_json_schema(case.operation)
                coerced = _coerce_header_value(value, schema)
                try:
                    jsonschema.validate(
                        coerced,
                        schema,
                        cls=case.operation.schema.validator_cls,
                        resolver=resolver,
                        format_checker=jsonschema.Draft202012Validator.FORMAT_CHECKER,
                    )
                except jsonschema.ValidationError as exc:
                    errors.append(
                        JsonSchemaError.from_exception(
                            title="Response header does not conform to the schema",
                            operation=case.operation.verbose_name,
                            exc=exc,
                            output_config=case.operation.schema.output_config,
                        )
                    )
    return _maybe_raise_one_or_more(errors)  # type: ignore[func-returns-value]


def _coerce_header_value(value: str, schema: dict[str, Any]) -> str | int | float | None | bool:
    schema_type = schema.get("type")

    if schema_type == "string":
        return value
    if schema_type == "integer":
        try:
            return int(value)
        except ValueError:
            return value
    if schema_type == "number":
        try:
            return float(value)
        except ValueError:
            return value
    if schema_type == "null" and value.lower() == "null":
        return None
    if schema_type == "boolean":
        return string_to_boolean(value)
    return value


@schemathesis.check
def response_schema_conformance(ctx: CheckContext, response: Response, case: Case) -> bool | None:
    from .schemas import BaseOpenAPISchema

    if not isinstance(case.operation.schema, BaseOpenAPISchema):
        return True
    return case.operation.validate_response(response)


@schemathesis.check
def negative_data_rejection(ctx: CheckContext, response: Response, case: Case) -> bool | None:
    from .schemas import BaseOpenAPISchema

    if not isinstance(case.operation.schema, BaseOpenAPISchema) or case.meta is None:
        return True

    config = ctx.config.get(negative_data_rejection, NegativeDataRejectionConfig())
    allowed_statuses = expand_status_codes(config.allowed_statuses or [])

    if (
        case.meta.generation.mode.is_negative
        and response.status_code not in allowed_statuses
        and not has_only_additional_properties_in_non_body_parameters(case)
    ):
        raise AcceptedNegativeData(
            operation=case.operation.verbose_name,
            message=f"Allowed statuses: {', '.join(config.allowed_statuses)}",
            status_code=response.status_code,
            allowed_statuses=config.allowed_statuses,
        )
    return None


@schemathesis.check
def positive_data_acceptance(ctx: CheckContext, response: Response, case: Case) -> bool | None:
    from .schemas import BaseOpenAPISchema

    if not isinstance(case.operation.schema, BaseOpenAPISchema) or case.meta is None:
        return True

    config = ctx.config.get(positive_data_acceptance, PositiveDataAcceptanceConfig())
    allowed_statuses = expand_status_codes(config.allowed_statuses or [])

    if case.meta.generation.mode.is_positive and response.status_code not in allowed_statuses:
        raise RejectedPositiveData(
            operation=case.operation.verbose_name,
            message=f"Allowed statuses: {', '.join(config.allowed_statuses)}",
            status_code=response.status_code,
            allowed_statuses=config.allowed_statuses,
        )
    return None


def missing_required_header(ctx: CheckContext, response: Response, case: Case) -> bool | None:
    # NOTE: This check is intentionally not registered with `@schemathesis.check` because it is experimental
    meta = case.meta
    if meta is None or not isinstance(meta.phase.data, CoveragePhaseData):
        return None
    data = meta.phase.data
    if data.parameter_location == "header" and data.description and data.description.startswith("Missing "):
        config = ctx.config.get(missing_required_header, MissingRequiredHeaderConfig())
        allowed_statuses = expand_status_codes(config.allowed_statuses or [])
        if response.status_code not in allowed_statuses:
            raise AssertionError(f"Unexpected response status for a missing header: {response.status_code}")
    return None


def has_only_additional_properties_in_non_body_parameters(case: Case) -> bool:
    # Check if the case contains only additional properties in query, headers, or cookies.
    # This function is used to determine if negation is solely in the form of extra properties,
    # which are often ignored for backward-compatibility by the tested apps
    from ._hypothesis import get_schema_for_location

    meta = case.meta
    if meta is None:
        # Ignore manually created cases
        return False
    if (ComponentKind.BODY in meta.components and meta.components[ComponentKind.BODY].mode.is_negative) or (
        ComponentKind.PATH_PARAMETERS in meta.components
        and meta.components[ComponentKind.PATH_PARAMETERS].mode.is_negative
    ):
        # Body or path negations always imply other negations
        return False
    validator_cls = case.operation.schema.validator_cls  # type: ignore[attr-defined]
    for container in (ComponentKind.QUERY, ComponentKind.HEADERS, ComponentKind.COOKIES):
        meta_for_location = meta.components.get(container)
        value = getattr(case, container.value)
        if value is not None and meta_for_location is not None and meta_for_location.mode.is_negative:
            parameters = getattr(case.operation, container)
            value_without_additional_properties = {k: v for k, v in value.items() if k in parameters}
            schema = get_schema_for_location(case.operation, container, parameters)
            if not validator_cls(schema).is_valid(value_without_additional_properties):
                # Other types of negation found
                return False
    # Only additional properties are added
    return True


@schemathesis.check
def use_after_free(ctx: CheckContext, response: Response, case: Case) -> bool | None:
    from .schemas import BaseOpenAPISchema

    if not isinstance(case.operation.schema, BaseOpenAPISchema):
        return True
<<<<<<< HEAD
    if response.status_code == 404:
=======
    if response.status_code == 404 or not original.source or response.status_code >= 500:
>>>>>>> f502b6a8
        return None

    for related_case in ctx.execution_graph.find_ancestors_and_their_children(case):
        metadata = ctx.get_metadata(related_case)
        if not metadata:
            continue

        if related_case.operation.method.lower() == "delete" and 200 <= metadata.response.status_code < 300:
            if _is_prefix_operation(
                ResourcePath(related_case.path, related_case.path_parameters or {}),
                ResourcePath(case.path, case.path_parameters or {}),
            ):
                free = f"{related_case.operation.method.upper()} {prepare_path(related_case.path, related_case.path_parameters)}"
                usage = f"{case.operation.method.upper()} {prepare_path(case.path, case.path_parameters)}"
                reason = http.client.responses.get(response.status_code, "Unknown")
                raise UseAfterFree(
                    operation=related_case.operation.verbose_name,
                    message=(
                        "The API did not return a `HTTP 404 Not Found` response "
                        f"(got `HTTP {response.status_code} {reason}`) for a resource that was previously deleted.\n\nThe resource was deleted with `{free}`"
                    ),
                    free=free,
                    usage=usage,
                )

    return None


@schemathesis.check
def ensure_resource_availability(ctx: CheckContext, response: Response, case: Case) -> bool | None:
    from .schemas import BaseOpenAPISchema

    if not isinstance(case.operation.schema, BaseOpenAPISchema):
        return True

    parent = ctx.find_parent(case)
    metadata = ctx.get_metadata(case) if parent else None

    if (
        # Response indicates a client error, even though all available parameters were taken from links
        # and comes from a POST request. This case likely means that the POST request actually did not
        # save the resource and it is not available for subsequent operations
        400 <= response.status_code < 500
        and parent is not None
        and parent.operation.method.upper() == "POST"
        and metadata is not None
        and 200 <= metadata.response.status_code < 400
        and metadata.overrides_all_parameters
        and _is_prefix_operation(
            ResourcePath(parent.path, parent.path_parameters or {}),
            ResourcePath(case.path, case.path_parameters or {}),
        )
    ):
        created_with = parent.operation.verbose_name
        not_available_with = case.operation.verbose_name
        reason = http.client.responses.get(response.status_code, "Unknown")
        raise EnsureResourceAvailability(
            operation=created_with,
            message=(
                f"The API returned `{response.status_code} {reason}` for a resource that was just created.\n\n"
                f"Created with      : `{created_with}`\n"
                f"Not available with: `{not_available_with}`"
            ),
            created_with=created_with,
            not_available_with=not_available_with,
        )
    return None


class AuthKind(enum.Enum):
    EXPLICIT = "explicit"
    GENERATED = "generated"


@schemathesis.check
def ignored_auth(ctx: CheckContext, response: Response, case: Case) -> bool | None:
    """Check if an operation declares authentication as a requirement but does not actually enforce it."""
    from .schemas import BaseOpenAPISchema

    if not isinstance(case.operation.schema, BaseOpenAPISchema):
        return True
    security_parameters = _get_security_parameters(case.operation)
    # Authentication is required for this API operation and response is successful
    if security_parameters and 200 <= response.status_code < 300:
        auth = _contains_auth(ctx, case, response.request, security_parameters)
        if auth == AuthKind.EXPLICIT:
            # Auth is explicitly set, it is expected to be valid
            # Check if invalid auth will give an error
            _remove_auth_from_case(case, security_parameters)
            kwargs = ctx.transport_kwargs or {}
            kwargs.copy()
            if "headers" in kwargs:
                headers = kwargs["headers"].copy()
                _remove_auth_from_explicit_headers(headers, security_parameters)
                kwargs["headers"] = headers
            kwargs.pop("session", None)
            new_response = case.operation.schema.transport.send(case, **kwargs)
            if new_response.status_code != 401:
                _update_response(response, new_response)
                _raise_no_auth_error(new_response, case.operation.verbose_name, "that requires authentication")
            # Try to set invalid auth and check if it succeeds
            for parameter in security_parameters:
                _set_auth_for_case(case, parameter)
                new_response = case.operation.schema.transport.send(case, **kwargs)
                if new_response.status_code != 401:
                    _update_response(response, new_response)
                    _raise_no_auth_error(new_response, case.operation.verbose_name, "with any auth")
                _remove_auth_from_case(case, security_parameters)
        elif auth == AuthKind.GENERATED:
            # If this auth is generated which means it is likely invalid, then
            # this request should have been an error
            _raise_no_auth_error(response, case.operation.verbose_name, "with invalid auth")
        else:
            # Successful response when there is no auth
            _raise_no_auth_error(response, case.operation.verbose_name, "that requires authentication")
    return None


def _update_response(old: Response, new: Response) -> None:
    for key in Response.__slots__:
        setattr(old, key, getattr(new, key))


def _raise_no_auth_error(response: Response, operation: str, suffix: str) -> NoReturn:
    reason = http.client.responses.get(response.status_code, "Unknown")
    raise IgnoredAuth(
        operation=operation,
        message=f"The API returned `{response.status_code} {reason}` for `{operation}` {suffix}.",
    )


SecurityParameter = Dict[str, Any]


def _get_security_parameters(operation: APIOperation) -> list[SecurityParameter]:
    """Extract security definitions that are active for the given operation and convert them into parameters."""
    from .schemas import BaseOpenAPISchema

    schema = cast(BaseOpenAPISchema, operation.schema)
    return [
        schema.security._to_parameter(parameter)
        for parameter in schema.security._get_active_definitions(schema.raw_schema, operation, schema.resolver)
        if parameter["type"] in ("apiKey", "basic", "http")
    ]


def _contains_auth(
    ctx: CheckContext, case: Case, request: PreparedRequest, security_parameters: list[SecurityParameter]
) -> AuthKind | None:
    """Whether a request has authentication declared in the schema."""
    from requests.cookies import RequestsCookieJar

    # If auth comes from explicit `auth` option or a custom auth, it is always explicit
    if ctx.auth is not None or case._has_explicit_auth:
        return AuthKind.EXPLICIT
    parsed = urlparse(request.url)
    query = parse_qs(parsed.query)  # type: ignore
    # Load the `Cookie` header separately, because it is possible that `request._cookies` and the header are out of sync
    header_cookies: SimpleCookie = SimpleCookie()
    raw_cookie = request.headers.get("Cookie")
    if raw_cookie is not None:
        header_cookies.load(raw_cookie)

    def has_header(p: dict[str, Any]) -> bool:
        return p["in"] == "header" and p["name"] in request.headers

    def has_query(p: dict[str, Any]) -> bool:
        return p["in"] == "query" and p["name"] in query

    def has_cookie(p: dict[str, Any]) -> bool:
        cookies = cast(RequestsCookieJar, request._cookies)  # type: ignore
        return p["in"] == "cookie" and (p["name"] in cookies or p["name"] in header_cookies)

    for parameter in security_parameters:
        name = parameter["name"]
        if has_header(parameter):
            if (ctx.headers is not None and name in ctx.headers) or (ctx.override and name in ctx.override.headers):
                return AuthKind.EXPLICIT
            return AuthKind.GENERATED
        if has_cookie(parameter):
            if ctx.headers is not None and "Cookie" in ctx.headers:
                cookies = cast(RequestsCookieJar, ctx.headers["Cookie"])  # type: ignore
                if name in cookies:
                    return AuthKind.EXPLICIT
            if ctx.override and name in ctx.override.cookies:
                return AuthKind.EXPLICIT
            return AuthKind.GENERATED
        if has_query(parameter):
            if ctx.override and name in ctx.override.query:
                return AuthKind.EXPLICIT
            return AuthKind.GENERATED

    return None


def _remove_auth_from_case(case: Case, security_parameters: list[SecurityParameter]) -> None:
    """Remove security parameters from a generated case.

    It mutates `case` in place.
    """
    for parameter in security_parameters:
        name = parameter["name"]
        if parameter["in"] == "header" and case.headers:
            case.headers.pop(name, None)
        if parameter["in"] == "query" and case.query:
            case.query.pop(name, None)
        if parameter["in"] == "cookie" and case.cookies:
            case.cookies.pop(name, None)


def _remove_auth_from_explicit_headers(headers: dict, security_parameters: list[SecurityParameter]) -> None:
    for parameter in security_parameters:
        name = parameter["name"]
        if parameter["in"] == "header":
            headers.pop(name, None)


def _set_auth_for_case(case: Case, parameter: SecurityParameter) -> None:
    name = parameter["name"]
    for location, attr_name in (
        ("header", "headers"),
        ("query", "query"),
        ("cookie", "cookies"),
    ):
        if parameter["in"] == location:
            container = getattr(case, attr_name, {})
            container[name] = "SCHEMATHESIS-INVALID-VALUE"
            setattr(case, attr_name, container)


@dataclass
class ResourcePath:
    """A path to a resource with variables."""

    value: str
    variables: dict[str, str]

    __slots__ = ("value", "variables")

    def get(self, key: str) -> str:
        return self.variables[key.lstrip("{").rstrip("}")]


def _is_prefix_operation(lhs: ResourcePath, rhs: ResourcePath) -> bool:
    lhs_parts = lhs.value.rstrip("/").split("/")
    rhs_parts = rhs.value.rstrip("/").split("/")

    # Left has more parts, can't be a prefix
    if len(lhs_parts) > len(rhs_parts):
        return False

    for left, right in zip(lhs_parts, rhs_parts):
        if left.startswith("{") and right.startswith("{"):
            if str(lhs.get(left)) != str(rhs.get(right)):
                return False
        elif left != right and left.rstrip("s") != right.rstrip("s"):
            # Parts don't match, not a prefix
            return False

    # If we've reached this point, the LHS path is a prefix of the RHS path
    return True<|MERGE_RESOLUTION|>--- conflicted
+++ resolved
@@ -309,11 +309,7 @@
 
     if not isinstance(case.operation.schema, BaseOpenAPISchema):
         return True
-<<<<<<< HEAD
-    if response.status_code == 404:
-=======
-    if response.status_code == 404 or not original.source or response.status_code >= 500:
->>>>>>> f502b6a8
+    if response.status_code == 404 or response.status_code >= 500:
         return None
 
     for related_case in ctx.execution_graph.find_ancestors_and_their_children(case):
